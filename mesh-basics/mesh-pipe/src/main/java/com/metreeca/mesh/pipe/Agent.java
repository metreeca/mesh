/*
 * Copyright © 2022-2025 Metreeca srl
 *
 * Licensed under the Apache License, Version 2.0 (the "License");
 * you may not use this file except in compliance with the License.
 * You may obtain a copy of the License at
 *
 *     http://www.apache.org/licenses/LICENSE-2.0
 *
 * Unless required by applicable law or agreed to in writing, software
 * distributed under the License is distributed on an "AS IS" BASIS,
 * WITHOUT WARRANTIES OR CONDITIONS OF ANY KIND, either express or implied.
 * See the License for the specific language governing permissions and
 * limitations under the License.
 */

package com.metreeca.mesh.pipe;

import com.metreeca.mesh.Valuable;
import com.metreeca.mesh.Value;
import com.metreeca.mesh.ValueException;
import com.metreeca.mesh.queries.Query;
import com.metreeca.mesh.shapes.Shape;
import com.metreeca.shim.Locales;
import com.metreeca.shim.URIs;

import java.io.IOException;
import java.io.OutputStream;
import java.io.Serial;
import java.io.UncheckedIOException;
import java.net.URI;
import java.net.URLDecoder;
import java.text.Normalizer.Form;
import java.util.*;
import java.util.Map.Entry;
import java.util.function.BiConsumer;
import java.util.function.Consumer;
import java.util.function.Function;
import java.util.function.Supplier;
import java.util.regex.Matcher;
import java.util.regex.Pattern;
import java.util.stream.Stream;

import static com.metreeca.mesh.Value.*;
import static com.metreeca.mesh.pipe.AgentModel.expand;
import static com.metreeca.mesh.pipe.AgentModel.populate;
import static com.metreeca.mesh.pipe.AgentQuery.query;
import static com.metreeca.shim.Collections.entry;

import static java.lang.Float.parseFloat;
import static java.lang.String.format;
import static java.lang.String.join;
import static java.nio.charset.StandardCharsets.UTF_8;
import static java.text.Normalizer.normalize;
import static java.util.Locale.ROOT;
import static java.util.Objects.requireNonNull;
import static java.util.function.Predicate.not;
import static java.util.regex.Pattern.compile;


/**
 * REST API agent for handling HTTP-based CRUD operations.
 *
 * <p>Provides a complete REST API implementation that maps HTTP operations to store operations
 * with automatic content negotiation, validation, and error handling.</p>
 *
 * <h2>HTTP Method Mapping</h2>
 *
 * <p>HTTP methods are mapped to corresponding store operations:</p>
 *
 * <ul>
 *
 *   <li>{@code GET} → {@linkplain Store#retrieve(Valuable, List)} - Retrieves resources with optional
 *       filtering, sorting and aggregation via client-provided {@linkplain Query} specifications
 *       (enabled via {@linkplain #retrieve(Valuable)} or {@linkplain #retrieve(AgentProcessor)})</li>
 *
 *   <li>{@code POST} → {@linkplain Store#create(Valuable)} - Creates new resources with auto-generated or custom
 *      identifiers (enabled via {@linkplain #create(Valuable)} or {@linkplain #create(AgentProcessor)})</li>
 *
 *   <li>{@code PUT} → {@linkplain Store#update(Valuable)} - Completely replaces existing resources
 *       (enabled via {@linkplain #update(Valuable)} or {@linkplain #update(AgentProcessor)})</li>
 *
 *   <li>{@code PATCH} → {@linkplain Store#mutate(Valuable)} - Partially updates existing resources
 *       (enabled via {@linkplain #mutate(Valuable)} or {@linkplain #mutate(AgentProcessor)})</li>
 *
 *   <li>{@code DELETE} → {@linkplain Store#delete(Valuable)} - Removes existing resources
 *       (enabled via {@linkplain #delete(Valuable)} or {@linkplain #delete(AgentProcessor)})</li>
 *
 * </ul>
 *
 * <h2>Query String Processing</h2>
 *
 * <p>Query strings are automatically detected and processed using one of the following strategies:</p>
 * <ul>
 *   <li><strong>URL-encoded strings</strong> - Automatically decoded and recursively processed</li>
 *   <li><strong>Base64-encoded strings</strong> - Automatically decoded and recursively processed</li>
 *   <li><strong>Form data with operators</strong> - Converted to structured queries as documented in
 *       {@linkplain Query#query(String, Shape, URI)}</li>
 *   <li><strong>Plain strings</strong> - Processed directly by the configured codec</li>
 * </ul>
 *
 * <p>Form data queries are automatically converted to collection queries by identifying suitable
 * collection properties in the target shape (either properties with {@code rdfs:member} predicates
 * or {@linkplain Value#Object()}-typed properties with {@code maxCount > 1}). In the latter case,
 * a unique matching property is expected; an exception is thrown if multiple or no matching properties are found.</p>
 *
 * <h2>Content Negotiation</h2>
 *
 * <p>The agent supports content negotiation through standard HTTP headers:</p>
 * <ul>
 *   <li>{@code Accept} - Determines response format (JSON or JSON-LD)</li>
 *   <li>{@code Accept-Language} - Locale preferences for internationalized content</li>
 *   <li>{@code Content-Type} - Only {@code application/json} is supported for input</li>
 * </ul>
 */
public final class Agent {

    private static final String GET="GET";
    private static final String POST="POST";
    private static final String PUT="PUT";
    private static final String PATCH="PATCH";
    private static final String DELETE="DELETE";

    private static final int OK=200;
    private static final int CREATED=201;
    private static final int NO_CONTENT=204;
    private static final int BAD_REQUEST=400;
    private static final int FORBIDDEN=403;
    private static final int NOT_FOUND=404;
    private static final int METHOD_NOT_ALLOWED=405;
    private static final int CONFLICT=409;
    private static final int UNSUPPORTED_MEDIA_TYPE=415;
    private static final int UNPROCESSABLE_ENTITY=422;

    private static final String ACCEPT="Accept";
    private static final String ACCEPT_LANGUAGE="Accept-Language";
    private static final String CONTENT_TYPE="Content-Type";
    private static final String ALLOW="Allow";
    private static final String LOCATION="Location";
    private static final String SLUG="Slug";

    private static final String JSON="application/json";
    private static final String JSONLD="application/ld+json";


    private static final Pattern QUALITY_PATTERN=compile("(?:\\s*;\\s*q\\s*=\\s*(\\d*(?:\\.\\d+)?))?");
    private static final Pattern LANG_PATTERN=compile("([a-zA-Z]{1,8}(?:-[a-zA-Z0-9]{1,8})*|\\*)"+QUALITY_PATTERN);
    private static final Pattern MIME_PATTERN=compile("((?:[-+\\w]+|\\*)/(?:[-+\\w]+|\\*))"+QUALITY_PATTERN);

    private static final Pattern MARK_PATTERN=compile("\\p{M}");
    private static final Pattern SPECIAL_PATTERN=compile("[^\\p{L}\\p{N}]");
    private static final Pattern SPACES_PATTERN=compile("\\s+");


    /**
     * Creates a URL-friendly slug from the given text.
     *
     * <p>Normalises the input text by:</p>
     *
     * <ul>
     *   <li>URL decoding the input text</li>
     *   <li>Removing diacritical marks from Unicode characters</li>
     *   <li>Replacing non-letter/digit characters with spaces</li>
     *   <li>Converting space sequences to hyphens</li>
     *   <li>Converting to lowercase</li>
     * </ul>
     *
     * <p>Processing follows RFC 5023 section 9.7 guidelines for handling client-suggested URI components.</p>
     *
     * @param slug the text to convert to a slug
     *
     * @return an optional containing the generated slug, or empty if the input becomes empty after processing
     *
     * @throws NullPointerException if {@code slug} is {@code null}
     * @see <a href="https://datatracker.ietf.org/doc/html/rfc5023#section-9.7">RFC 5023 The Atom Publishing
     *         Protocol - § 9.7 - The Slug Header</a>
     */
<<<<<<< HEAD
    public static Optional<String> slug(final String slug) {
=======
    private static Optional<String> slug(final String slug) {
>>>>>>> 0d72d196

        if ( slug == null ) {
            throw new NullPointerException("null slug");
        }

        return Optional.of(slug)
                .map(s -> URLDecoder.decode(s, UTF_8))
                .map(String::trim)
                .filter(not(String::isEmpty))
                .map(s -> MARK_PATTERN.matcher(normalize(s, Form.NFD)).replaceAll(""))
                .map(s -> SPECIAL_PATTERN.matcher(s).replaceAll(" "))
                .map(s -> SPACES_PATTERN.matcher(s.trim()).replaceAll("-"))
                .map(s -> s.toLowerCase(ROOT));
    }


    /**
     * Parses quality-weighted values from HTTP headers.
     *
     * @param values  the header value containing quality-weighted entries
     * @param pattern the regex pattern for parsing entries and quality values
     *
     * @return stream of values sorted by quality in descending order
     */
    private Stream<String> values(final CharSequence values, final Pattern pattern) {

        final List<Entry<String, Float>> entries=new ArrayList<>();

        final Matcher matcher=pattern.matcher(values);

        while ( matcher.find() ) {

            final String media=matcher.group(1).toLowerCase(ROOT);
            final String quality=matcher.group(2);

            try {
                entries.add(entry(media, quality == null ? 1 : parseFloat(quality)));
            } catch ( final NumberFormatException ignored ) {
                entries.add(entry(media, 0.0f));
            }

        }

        return entries.stream()
                .sorted((x, y) -> -Float.compare(x.getValue(), y.getValue()))
                .map(Entry::getKey);
    }


    //̸/////////////////////////////////////////////////////////////////////////////////////////////////////////////////

    private final Codec codec;
    private final Store store;

    private final BiConsumer<AgentRequest, AgentResponse> retriever;

    private final BiConsumer<AgentRequest, AgentResponse> creator;
    private final BiConsumer<AgentRequest, AgentResponse> updater;
    private final BiConsumer<AgentRequest, AgentResponse> mutator;
    private final BiConsumer<AgentRequest, AgentResponse> deleter;


    /**
     * Creates a basic agent with no HTTP methods enabled.
     *
     * <p>Use configuration methods to enable specific HTTP operations.</p>
     *
     * @param codec the codec for serialization and deserialization
     * @param store the persistence store for data operations
     *
     * @throws NullPointerException if either {@code codec} or {@code store} is {@code null}
     */
    public Agent(
            final Codec codec,
            final Store store
    ) {
        this(
                codec,
                store,
                null,
                null,
                null,
                null,
                null
        );
    }

    private Agent(

            final Codec codec,
            final Store store,

            final BiConsumer<AgentRequest, AgentResponse> retriever,

            final BiConsumer<AgentRequest, AgentResponse> creator,
            final BiConsumer<AgentRequest, AgentResponse> updater,
            final BiConsumer<AgentRequest, AgentResponse> mutator,
            final BiConsumer<AgentRequest, AgentResponse> deleter

    ) {

        if ( codec == null ) {
            throw new NullPointerException("null codec");
        }

        if ( store == null ) {
            throw new NullPointerException("null store");
        }

        this.codec=codec;
        this.store=store;

        this.retriever=retriever;

        this.creator=creator;
        this.updater=updater;
        this.mutator=mutator;
        this.deleter=deleter;
    }


    /**
     * Enables the {@code GET} HTTP method.
     *
     * <p>This convenience method creates a default processor that uses the model directly for resource retrieval
     * without custom processing. For advanced customization, see {@linkplain #retrieve(AgentProcessor)}.</p>
     *
     * @param model the data model used directly for resource retrieval
     *
     * @return a new agent instance with {@code GET} support enabled
     *
     * @throws NullPointerException if {@code model} is {@code null}
     * @see #retrieve(AgentProcessor)
     */
    public Agent retrieve(final Valuable model) {

        if ( model == null ) {
            throw new NullPointerException("null model");
        }

        final Value value=model.toValue();

        return retrieve(new AgentProcessor() {

            @Override public Value decode(final URI id, final Function<Shape, Value> decoder) {
                return value;
            }

        });
    }

    /**
     * Enables the {@code GET} HTTP method.
     *
     * <p>This method provides full processor-based customization for model generation and response handling.
     * For simple cases without custom processing, see {@linkplain #retrieve(Valuable)}.</p>
     *
     * <p>The processor provides custom model and response handling:</p>
     *
     * <ul>
     *
     *   <li>{@link AgentProcessor#decode(URI, Function) decode()} - Model customisation
     *
     *      <ul>
     *        <li>The value returned by the decode function is used as the default model for resource retrieval</li>
     *        <li>Its shape drives decoding of client-provided specs from the query string</li>
     *        <li>The model is merged into client-provided specs or used to generate server-defined specs</li>
     *        <li>The model id is ignored</li>
     *        <li>The decoder argument is a dummy function that returns an object with the provided shape</li>
     *      </ul>
     *
     *   </li>
     *
     *   <li>{@link AgentProcessor#review(Value) review()} - Response customisation
     *
     *      <ul>
     *        <li>The method is executed outside any store transaction (read-only operation)</li>
     *        <li>Non-empty return values are returned to the client with a {@code 200 OK} status code</li>
     *        <li>Empty return values cause the request to be reported with a {@code 404 NOT FOUND} status code</li>
     *      </ul>
     *
     *   </li>
     *
     * </ul>
     *
     * <p>Method handling includes automatic query string validation and response generation:</p>
     *
     * <ul>
     *   <li>{@code 200 OK} - successful retrieval with resources found and returned</li>
     *   <li>{@code 404 NOT FOUND} - no matching resources found or processor review returns empty value</li>
     *   <li>{@code 400 BAD REQUEST} - malformed query string syntax</li>
     *   <li>{@code 422 UNPROCESSABLE ENTITY} - query parameters fail validation</li>
     * </ul>
     *
     * @param processor the value processor for custom model and response transformations
     *
     * @return a new agent instance with {@code GET} support enabled
     *
     * @throws NullPointerException if {@code processor} is {@code null}
     */
    public Agent retrieve(final AgentProcessor processor) {

        if ( processor == null ) {
            throw new NullPointerException("null processor");
        }

        return new Agent(
                codec,
                store,
                new Retriever(processor),
                creator,
                updater,
                mutator,
                deleter
        );
    }


    /**
     * Enables the {@code POST} HTTP method.
     *
     * <p>This convenience method creates a default processor that: (1) uses the model's shape to decode and
     * validate the client-provided JSON payload, (2) merges the decoded client data into the model, allowing the model
     * to provide default field values for the creation operation. For advanced customization, see
     * {@linkplain #create(AgentProcessor)}.</p>
     *
     * @param model the data model providing the shape for payload decoding and validation, and default values for
     *              resource creation
     *
     * @return a new agent instance with {@code POST} support enabled
     *
     * @throws NullPointerException if {@code model} is {@code null}
     * @see #create(AgentProcessor)
     */
    public Agent create(final Valuable model) {

        if ( model == null ) {
            throw new NullPointerException("null model");
        }

        final Value value=model.toValue();
        final Shape shape=value.shape().orElseGet(Shape::shape);

        return create(new AgentProcessor() {

            @Override public Value decode(final URI id, final Function<Shape, Value> decoder) {
                return value.merge(decoder.apply(shape));
            }

        });
    }

    /**
     * Enables the {@code POST} HTTP method.
     *
     * <p>This method provides full processor-based customization for payload handling and validation logic.
     * For simple cases without custom processing, see {@linkplain #create(Valuable)}.</p>
     *
     * <p>The processor provides custom payload and validation handling:</p>
     *
     * <ul>
     *
     *   <li>{@link AgentProcessor#decode(URI, Function) decode()} - Payload customization
     *
     *      <ul>
     *        <li>The decoder argument decodes the client-provided request payload using the provided shape</li>
     *        <li>The returned value is passed to {@linkplain Store#create(Valuable)} for resource creation</li>
     *        <li>Its id is used as the id of the resource to be created</li>
     *        <li>If undefined, an id is assigned using the default slug-based process</li>
     *      </ul>
     *
     *   </li>
     *
     *   <li>{@link AgentProcessor#review(Value) review()} - Custom validation and post-processing
     *
     *      <ul>
     *        <li>The input value is the same payload passed to {@linkplain Store#create(Valuable)}</li>
     *        <li>The method is executed within the same store transaction as the main store operations,
     *            offering an opportunity for custom store updates and synchronization to other services</li>
     *        <li>Empty return values allow the operation to proceed with a {@code 201 CREATED} status code</li>
     *        <li>Non-empty return values are reported as a validation trace with a
     *            {@code 422 UNPROCESSABLE ENTITY} status code</li>
     *      </ul>
     *
     *   </li>
     *
     * </ul>
     *
     * <p>Custom processors may provide an id by including it in the value returned by {@code decode()}. If the
     * returned value doesn't contain a custom id, the default id generation strategy processes the {@code Slug}
     * header from incoming requests, falling back to a generated UUID if no valid slug is provided. Client-provided
     * slug values are sanitized using the {@linkplain #slug(String)} method.</p>
     *
     * <p>Method handling includes automatic payload validation and response generation:</p>
     *
     * <ul>
     *   <li>{@code 201 CREATED} - successful resource creation</li>
     *   <li>{@code 400 BAD REQUEST} - malformed request payload syntax</li>
     *   <li>{@code 409 CONFLICT} - resource with the same id already exists</li>
     *   <li>{@code 422 UNPROCESSABLE ENTITY} - payload fails shape validation or processor review
     *       returns a non-empty trace, with detailed validation trace in response body</li>
     * </ul>
     *
     * @param processor the value processor for custom payload and validation transformations
     *
     * @return a new agent instance with {@code POST} support enabled
     *
     * @throws NullPointerException if {@code processor} is {@code null}
     */
    public Agent create(final AgentProcessor processor) {

        if ( processor == null ) {
            throw new NullPointerException("null processor");
        }

        return new Agent(
                codec,
                store,
                retriever,
                new Creator(processor),
                updater,
                mutator,
                deleter
        );
    }


    /**
     * Enables the {@code PUT} HTTP method.
     *
     * <p>This convenience method creates a default processor that: (1) uses the model's shape to decode and
     * validate the client-provided JSON payload, (2) merges the decoded client data into the model, allowing the model
     * to provide default field values for the update operation. For advanced customization, see
     * {@linkplain #update(AgentProcessor)}.</p>
     *
     * @param model the data model providing the shape for payload decoding and validation, and default values for
     *              resource updating
     *
     * @return a new agent instance with {@code PUT} support enabled
     *
     * @throws NullPointerException if {@code model} is {@code null}
     * @see #update(AgentProcessor)
     */
    public Agent update(final Valuable model) {

        if ( model == null ) {
            throw new NullPointerException("null model");
        }

        final Value value=model.toValue();
        final Shape shape=value.shape().orElseGet(Shape::shape);

        return update(new AgentProcessor() {

            @Override public Value decode(final URI id, final Function<Shape, Value> decoder) {
                return value.merge(decoder.apply(shape));
            }

        });
    }

    /**
     * Enables the {@code PUT} HTTP method.
     *
     * <p>This method provides full processor-based customization for payload handling and validation logic.
     * For simple cases without custom processing, see {@linkplain #update(Valuable)}.</p>
     *
     * <p>The processor provides custom payload and validation handling:</p>
     *
     * <ul>
     *
     *   <li>{@link AgentProcessor#decode(URI, Function) decode()} - Payload customization
     *
     *      <ul>
     *        <li>The decoder argument decodes the client-provided request payload using the provided shape</li>
     *        <li>The returned value is passed to {@linkplain Store#update(Valuable)} for resource update</li>
     *        <li>The id of the returned value is ignored</li>
     *      </ul>
     *
     *   </li>
     *
     *   <li>{@link AgentProcessor#review(Value) review()} - Custom validation and post-processing
     *
     *      <ul>
     *        <li>The input value is the same payload passed to {@linkplain Store#update(Valuable)}</li>
     *        <li>The method is executed within the same store transaction as the main store operations,
     *            offering an opportunity for custom store updates and synchronization to other services</li>
     *        <li>Empty return values allow the operation to proceed with a {@code 204 NO CONTENT} status code</li>
     *        <li>Non-empty return values are reported as a validation trace with a
     *            {@code 422 UNPROCESSABLE ENTITY} status code</li>
     *      </ul>
     *
     *   </li>
     *
     * </ul>
     *
     * <p>Method handling includes automatic payload validation and response generation:</p>
     *
     * <ul>
     *   <li>{@code 204 NO CONTENT} - successful resource update</li>
     *   <li>{@code 400 BAD REQUEST} - malformed request payload syntax</li>
     *   <li>{@code 404 NOT FOUND} - target resource does not exist</li>
     *   <li>{@code 422 UNPROCESSABLE ENTITY} - payload fails shape validation or processor review
     *       returns a non-empty trace, with detailed validation trace in response body</li>
     * </ul>
     *
     * @param processor the value processor for custom payload and validation transformations
     *
     * @return a new agent instance with {@code PUT} support enabled
     *
     * @throws NullPointerException if {@code processor} is {@code null}
     */
    public Agent update(final AgentProcessor processor) {

        if ( processor == null ) {
            throw new NullPointerException("null processor");
        }

        return new Agent(
                codec,
                store,
                retriever,
                creator,
                new Updater(processor),
                mutator,
                deleter
        );
    }


    /**
     * Enables the {@code PATCH} HTTP method.
     *
     * <p>This convenience method creates a default processor that: (1) uses the model's shape to decode and
     * validate the client-provided JSON payload, (2) merges the decoded client data into the model, allowing the model
     * to provide default field values for the mutation operation. For advanced customization, see
     * {@linkplain #mutate(AgentProcessor)}.</p>
     *
     * @param model the data model providing the shape for payload decoding and validation, and default values for
     *              resource mutation
     *
     * @return a new agent instance with {@code PATCH} support enabled
     *
     * @throws NullPointerException if {@code model} is {@code null}
     * @see #mutate(AgentProcessor)
     */
    public Agent mutate(final Valuable model) {

        if ( model == null ) {
            throw new NullPointerException("null model");
        }

        final Value value=model.toValue();
        final Shape shape=value.shape().orElseGet(Shape::shape);

        return mutate(new AgentProcessor() {

            @Override public Value decode(final URI id, final Function<Shape, Value> decoder) {
                return value.merge(decoder.apply(shape));
            }

        });
    }

    /**
     * Enables the {@code PATCH} HTTP method.
     *
     * <p>This method provides full processor-based customization for payload handling and validation logic.
     * For simple cases without custom processing, see {@linkplain #mutate(Valuable)}.</p>
     *
     * <p>The processor provides custom payload and validation handling:</p>
     *
     * <ul>
     *
     *   <li>{@link AgentProcessor#decode(URI, Function) decode()} - Payload customization
     *
     *      <ul>
     *        <li>The decoder argument decodes the client-provided request payload using the provided shape</li>
     *        <li>The returned value is passed to {@linkplain Store#mutate(Valuable)} for resource mutation</li>
     *        <li>The id of the returned value is ignored</li>
     *      </ul>
     *
     *   </li>
     *
     *   <li>{@link AgentProcessor#review(Value) review()} - Custom validation and post-processing
     *
     *      <ul>
     *        <li>The input value is the same payload passed to {@linkplain Store#mutate(Valuable)}</li>
     *        <li>The method is executed within the same store transaction as the main store operations,
     *            offering an opportunity for custom store updates and synchronization to other services</li>
     *        <li>Empty return values allow the operation to proceed with a {@code 204 NO CONTENT} status code</li>
     *        <li>Non-empty return values are reported as a validation trace with a
     *            {@code 422 UNPROCESSABLE ENTITY} status code</li>
     *      </ul>
     *
     *   </li>
     *
     * </ul>
     *
     * <p>Method handling includes automatic payload validation and response generation:</p>
     *
     * <ul>
     *   <li>{@code 204 NO CONTENT} - successful resource mutation</li>
     *   <li>{@code 400 BAD REQUEST} - malformed request payload syntax</li>
     *   <li>{@code 404 NOT FOUND} - target resource does not exist</li>
     *   <li>{@code 422 UNPROCESSABLE ENTITY} - payload fails shape validation or processor review
     *       returns a non-empty trace, with detailed validation trace in response body</li>
     * </ul>
     *
     * @param processor the value processor for custom payload and validation transformations
     *
     * @return a new agent instance with {@code PATCH} support enabled
     *
     * @throws NullPointerException if {@code processor} is {@code null}
     */
    public Agent mutate(final AgentProcessor processor) {

        if ( processor == null ) {
            throw new NullPointerException("null processor");
        }

        return new Agent(
                codec,
                store,
                retriever,
                creator,
                updater,
                new Mutator(processor),
                deleter
        );
    }


    /**
     * Enables the {@code DELETE} HTTP method.
     *
     * <p>This convenience method creates a default processor that: (1) uses the model's shape to generate
     * a dummy object, (2) merges it into the model, allowing the model to provide default field values for the deletion
     * operation. For advanced customization, see {@linkplain #delete(AgentProcessor)}.</p>
     *
     * @param model the data model providing the shape for object generation and default values for deletion criteria
     *
     * @return a new agent instance with {@code DELETE} support enabled
     *
     * @throws NullPointerException if {@code model} is {@code null}
     * @see #delete(AgentProcessor)
     */
    public Agent delete(final Valuable model) {

        if ( model == null ) {
            throw new NullPointerException("null model");
        }

        final Value value=model.toValue();
        final Shape shape=value.shape().orElseGet(Shape::shape);

        return delete(new AgentProcessor() {

            @Override public Value decode(final URI id, final Function<Shape, Value> decoder) {
                return value.merge(decoder.apply(shape));
            }

        });
    }

    /**
     * Enables the {@code DELETE} HTTP method.
     *
     * <p>This method provides full processor-based customization for model generation and validation logic.
     * For simple cases without custom processing, see {@linkplain #delete(Valuable)}.</p>
     *
     * <p>The processor provides custom model and validation handling:</p>
     *
     * <ul>
     *
     *   <li>{@link AgentProcessor#decode(URI, Function) decode()} - Model customization
     *
     *      <ul>
     *        <li>The returned value is passed to {@linkplain Store#delete(Valuable)} for resource deletion</li>
     *        <li>The model id is ignored</li>
     *        <li>The decoder argument is a dummy function that returns an object with the provided shape</li>
     *      </ul>
     *
     *   </li>
     *
     *   <li>{@link AgentProcessor#review(Value) review()} - Custom validation and post-processing
     *
     *      <ul>
     *        <li>The input value is the same model passed to {@linkplain Store#delete(Valuable)}</li>
     *        <li>The method is executed within the same store transaction as the main store operations,
     *            offering an opportunity for custom store updates and synchronization to other services</li>
     *        <li>Empty return values allow the operation to proceed with a {@code 204 NO CONTENT} status code</li>
     *        <li>Non-empty return values are reported as a validation trace with a
     *            {@code 409 CONFLICT} status code</li>
     *      </ul>
     *
     *   </li>
     *
     * </ul>
     *
     * <p>Method handling includes automatic model validation and response generation:</p>
     *
     * <ul>
     *   <li>{@code 204 NO CONTENT} - successful resource deletion</li>
     *   <li>{@code 404 NOT FOUND} - target resource does not exist</li>
     *   <li>{@code 409 CONFLICT} - processor review returns a non-empty trace,
     *       with detailed validation trace in response body</li>
     * </ul>
     *
     * @param processor the value processor for custom model and validation transformations
     *
     * @return a new agent instance with {@code DELETE} support enabled
     *
     * @throws NullPointerException if {@code processor} is {@code null}
     */
    public Agent delete(final AgentProcessor processor) {

        if ( processor == null ) {
            throw new NullPointerException("null processor");
        }

        return new Agent(
                codec,
                store,
                retriever,
                creator,
                updater,
                mutator,
                new Deleter(processor)
        );
    }


    /**
     * Processes an HTTP request and generates an appropriate response.
     *
     * @param request  the incoming request to process
     * @param response the response object to populate
     *
     * @throws NullPointerException     if either parameter is {@code null}
     * @throws IllegalArgumentException if the request contains invalid data
     */
    public void process(final AgentRequest request, final AgentResponse response) {

        if ( request == null ) {
            throw new NullPointerException("null request");
        }

        if ( response == null ) {
            throw new NullPointerException("null response");
        }

        final String method=requireNonNull(request.method(), "null method").toUpperCase(ROOT);
        final URI resource=requireNonNull(request.resource(), "null resource");
        final String content=request.header(CONTENT_TYPE);

        if ( !resource.isAbsolute() ) {
            throw new IllegalArgumentException(format("relative resource URI <%s>", resource));
        }

        if ( content != null && !content.equals(JSON) ) {

            response.status(UNSUPPORTED_MEDIA_TYPE);
            response.header(ACCEPT, JSON);

        } else {

            // !!! HEAD

            if ( method.equals(GET) && retriever != null ) {

                retriever.accept(request, response);

            } else if ( method.equals(POST) && creator != null ) {

                creator.accept(request, response);

            } else if ( method.equals(PUT) && updater != null ) {

                updater.accept(request, response);

            } else if ( method.equals(PATCH) && mutator != null ) {

                mutator.accept(request, response);

            } else if ( method.equals(DELETE) && deleter != null ) {

                deleter.accept(request, response);

            } else {

                Optional.of(Map
                                .ofEntries(
                                        entry(GET, retriever != null),
                                        entry(POST, creator != null),
                                        entry(PUT, updater != null),
                                        entry(PATCH, mutator != null),
                                        entry(DELETE, deleter != null)
                                )
                                .entrySet()
                                .stream()
                                .filter(Entry::getValue)
                                .map(Entry::getKey)
                                .toList()
                        )
                        .filter(not(List::isEmpty))
                        .ifPresentOrElse(

                                methods -> {
                                    response.status(METHOD_NOT_ALLOWED);
                                    response.header(ALLOW, join(", ", methods));
                                },

                                () -> response.status(FORBIDDEN)

                        );

            }

        }

    }


    //̸/////////////////////////////////////////////////////////////////////////////////////////////////////////////////

    private Value decode(
            final AgentProcessor processor, final URI resource, final Function<Shape, Value> decoder
    ) {
        return Optional.ofNullable(processor.decode(resource, decoder))
                .orElseGet(() -> object(id(resource)))
                .toValue();
    }

    private Optional<Value> review(
            final AgentProcessor processor, final Value value, final Supplier<? extends Valuable> fallback
    ) {
        return Optional.ofNullable(processor.review(value))
                .orElseGet(fallback)
                .toValue()
                .value();
    }


    private Value decode(final AgentRequest request, final Shape shape) {
        return request.input(input -> {

            try {

                return codec.decode(input, shape);

            } catch ( final IOException e ) {
                throw new UncheckedIOException(e);
            }

        });
    }

    private void encode(final OutputStream output, final Value value, final boolean jsonld) {
        try {

            codec.encode(output, value);

        } catch ( final IOException e ) {
            throw new UncheckedIOException(e);
        }
    }


    private void execute(final AgentResponse response, final Consumer<Store> task) {
        try {

            store.execute(task);

        } catch ( final ValidationException e ) {
            response.status(e.getStatus());
            response.header(CONTENT_TYPE, JSON);
            response.output(output -> encode(output, e.getTrace(), false));
        }
    }


    private void report(final AgentResponse response, final RuntimeException e) {
        response.status(UNPROCESSABLE_ENTITY);
        response.header(CONTENT_TYPE, JSON);
        response.output(output -> encode(output, string(e.getMessage()), false));
    }

    private void report(final AgentResponse response, final CodecException e) { // !!! review after isSyntactic()
        response.status(e.isSyntactic() ? BAD_REQUEST : UNPROCESSABLE_ENTITY);
        response.header(CONTENT_TYPE, JSON);
        response.output(output -> encode(output, string(e.getMessage()), false));
    }

    private void report(final AgentResponse response, final Value trace) {
        response.status(UNPROCESSABLE_ENTITY);
        response.header(CONTENT_TYPE, JSON);
        response.output(output -> encode(output, trace, false));
    }


    //̸/////////////////////////////////////////////////////////////////////////////////////////////////////////////////

    private final class Retriever implements BiConsumer<AgentRequest, AgentResponse> {

        private final AgentProcessor processor;

        private Retriever(final AgentProcessor processor) {
            this.processor=processor;
        }

        @Override
        public void accept(final AgentRequest request, final AgentResponse response) {
            try {

                final URI resource=request.resource();

                final boolean jsonld=Optional.ofNullable(request.header(ACCEPT)).stream()
                        .flatMap(accept -> values(accept, MIME_PATTERN))
                        .anyMatch(mime -> mime.equals(JSONLD));

                final Value model=decode(processor, resource, shape -> object(shape(shape)));

                final Value specs=Optional.of(request.query())
                        .filter(not(String::isEmpty))
                        .map(query -> query(codec, query, model.shape().orElseGet(Shape::shape), resource))
                        .orElseGet(Value::Object);

                final List<Locale> locales=Optional.ofNullable(request.header(ACCEPT_LANGUAGE)).stream()
                        .flatMap(accept -> values(accept, LANG_PATTERN))
                        .map(Locales::locale)
                        .toList();

                store

                        .retrieve(
                                (specs.isEmpty()
                                        ? expand(model)
                                        : populate(specs, model)
                                ).merge(object(id(resource))),
                                locales
                        )

                        .value()

                        .ifPresentOrElse( // !!! validate value

                                value -> review(processor, value, () -> value).ifPresentOrElse(

                                        payload -> {

                                            response.status(OK);
                                            response.header(CONTENT_TYPE, jsonld ? JSONLD : JSON);

                                            response.output(output -> encode(output, payload, jsonld));

                                        },

                                        () -> response.status(NOT_FOUND)

                                ),

                                () -> response.status(NOT_FOUND)

                        );

            } catch ( final NoSuchElementException|ValueException e ) {

                report(response, e);

            } catch ( final CodecException e ) {

                report(response, e);

            }
        }

    }


    private final class Creator implements BiConsumer<AgentRequest, AgentResponse> {

        private final AgentProcessor processor;

        private Creator(final AgentProcessor processor) {
            this.processor=processor;
        }

        @Override
        public void accept(final AgentRequest request, final AgentResponse response) {
            try {

                final URI resource=request.resource();

                final Value payload=decode(processor, resource, shape -> decode(request, shape));

                final Value value=payload.merge(object(id(payload.id().orElseGet(() -> resource.resolve(Optional
                        .ofNullable(request.header(SLUG))
                        .flatMap(Agent::slug)
                        .orElseGet(URIs::uuid)
                )))));

                value.validate().ifPresentOrElse(

                        trace -> report(response, trace),

                        () -> execute(response, store -> {

                            if ( store.create(value) > 0 ) {

                                review(processor, value, Value::Nil).ifPresentOrElse(

                                        trace -> {

                                            throw new ValidationException(UNPROCESSABLE_ENTITY, trace);

                                        },

                                        () -> {

                                            response.status(CREATED);
                                            response.header(LOCATION, value.id().orElseGet(URIs::uri).getPath());

                                        }

                                );

                            } else {

                                response.status(CONFLICT);

                            }

                        })

                );

            } catch ( final ValueException e ) {

                report(response, e);

            } catch ( final CodecException e ) {

                report(response, e);

            }
        }

    }

    private final class Updater implements BiConsumer<AgentRequest, AgentResponse> {

        private final AgentProcessor processor;

        private Updater(final AgentProcessor processor) {
            this.processor=processor;
        }

        @Override
        public void accept(final AgentRequest request, final AgentResponse response) {
            try {

                final URI resource=request.resource();

                final Value payload=decode(processor, resource, shape -> decode(request, shape));
                final Value value=payload.merge(object(id(resource)));

                value.validate().ifPresentOrElse(

                        trace -> report(response, trace),

                        () -> execute(response, store -> {

                            if ( store.update(value) > 0 ) {

                                review(processor, value, Value::Nil).ifPresentOrElse(

                                        trace -> { throw new ValidationException(UNPROCESSABLE_ENTITY, trace); },

                                        () -> response.status(NO_CONTENT)

                                );

                            } else {

                                response.status(NOT_FOUND);

                            }

                        })

                );

            } catch ( final ValueException e ) {

                report(response, e);

            } catch ( final CodecException e ) {

                report(response, e);

            }
        }

    }

    private final class Mutator implements BiConsumer<AgentRequest, AgentResponse> {

        private final AgentProcessor processor;

        private Mutator(final AgentProcessor processor) {
            this.processor=processor;
        }

        @Override
        public void accept(final AgentRequest request, final AgentResponse response) {
            try {

                final URI resource=request.resource();

                final Value payload=decode(processor, resource, shape -> decode(request, shape));
                final Value value=payload.merge(object(id(resource)));

                value.validate().ifPresentOrElse( // !!! accept partial objects

                        trace -> report(response, trace),

                        () -> execute(response, store -> {

                            if ( store.mutate(value) > 0 ) {

                                review(processor, value, Value::Nil).ifPresentOrElse(

                                        trace -> { throw new ValidationException(UNPROCESSABLE_ENTITY, trace); },

                                        () -> response.status(NO_CONTENT)

                                );

                            } else {

                                response.status(NOT_FOUND);

                            }

                        })

                );

            } catch ( final ValueException e ) {

                report(response, e);

            } catch ( final CodecException e ) {

                report(response, e);

            }
        }

    }

    private final class Deleter implements BiConsumer<AgentRequest, AgentResponse> {

        private final AgentProcessor processor;

        private Deleter(final AgentProcessor processor) {
            this.processor=processor;
        }

        @Override
        public void accept(final AgentRequest request, final AgentResponse response) {

            final URI resource=request.resource();

            final Value payload=decode(processor, resource, shape -> object(shape(shape)));
            final Value value=payload.merge(object(id(resource)));

            execute(response, store -> {

                if ( store.delete(value) > 0 ) {

                    review(processor, value, Value::Nil).ifPresentOrElse(

                            trace -> { throw new ValidationException(CONFLICT, trace); },

                            () -> response.status(NO_CONTENT)

                    );

                } else {

                    response.status(NOT_FOUND);

                }

            });
        }

    }


    //̸/////////////////////////////////////////////////////////////////////////////////////////////////////////////////

    private static final class ValidationException extends RuntimeException {

        @Serial
        private static final long serialVersionUID=-5781370851139341872L;


        private final int status;
        private final Value trace;

        private ValidationException(final int status, final Value trace) {
            this.status=status;
            this.trace=trace;
        }


        private int getStatus() {
            return status;
        }

        private Value getTrace() {
            return trace;
        }

    }

}<|MERGE_RESOLUTION|>--- conflicted
+++ resolved
@@ -175,11 +175,7 @@
      * @see <a href="https://datatracker.ietf.org/doc/html/rfc5023#section-9.7">RFC 5023 The Atom Publishing
      *         Protocol - § 9.7 - The Slug Header</a>
      */
-<<<<<<< HEAD
     public static Optional<String> slug(final String slug) {
-=======
-    private static Optional<String> slug(final String slug) {
->>>>>>> 0d72d196
 
         if ( slug == null ) {
             throw new NullPointerException("null slug");
