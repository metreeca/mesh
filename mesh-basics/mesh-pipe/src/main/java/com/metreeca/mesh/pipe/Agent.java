/*
 * Copyright © 2022-2025 Metreeca srl
 *
 * Licensed under the Apache License, Version 2.0 (the "License");
 * you may not use this file except in compliance with the License.
 * You may obtain a copy of the License at
 *
 *     http://www.apache.org/licenses/LICENSE-2.0
 *
 * Unless required by applicable law or agreed to in writing, software
 * distributed under the License is distributed on an "AS IS" BASIS,
 * WITHOUT WARRANTIES OR CONDITIONS OF ANY KIND, either express or implied.
 * See the License for the specific language governing permissions and
 * limitations under the License.
 */

package com.metreeca.mesh.pipe;

import com.metreeca.mesh.Valuable;
import com.metreeca.mesh.Value;
import com.metreeca.mesh.ValueException;
import com.metreeca.mesh.queries.Query;
import com.metreeca.mesh.shapes.Shape;
import com.metreeca.shim.Locales;
import com.metreeca.shim.URIs;

import java.io.IOException;
import java.io.InputStream;
import java.io.OutputStream;
import java.io.UncheckedIOException;
import java.net.URI;
import java.net.URLDecoder;
import java.text.Normalizer.Form;
import java.util.*;
import java.util.Map.Entry;
import java.util.function.Function;
import java.util.regex.Matcher;
import java.util.regex.Pattern;
import java.util.stream.Stream;

import static com.metreeca.mesh.Value.*;
import static com.metreeca.mesh.pipe.AgentModel.expand;
import static com.metreeca.mesh.pipe.AgentModel.populate;
import static com.metreeca.mesh.pipe.AgentQuery.query;
import static com.metreeca.shim.Collections.entry;
import static com.metreeca.shim.URIs.uri;

import static java.lang.Float.parseFloat;
import static java.lang.String.format;
import static java.nio.charset.StandardCharsets.UTF_8;
import static java.text.Normalizer.normalize;
import static java.util.Locale.ROOT;
import static java.util.Objects.requireNonNull;
import static java.util.function.Predicate.not;
import static java.util.regex.Pattern.compile;

/**
 * REST API agent for handling HTTP-style operations.
 *
 * <p>Provides a complete REST API implementation that maps HTTP operations to store operations
 * with automatic content negotiation, validation, and error handling.</p>
 *
 * <h2>HTTP Method Mapping</h2>
 *
 * <p>HTTP methods are mapped to corresponding store operations:</p>
 * <ul>
 *   <li>{@code GET} → {@link Store#retrieve(Valuable, List)} - Retrieves resources with optional filtering and sorting</li>
 *   <li>{@code POST} → {@link Store#create(Valuable)} - Creates new resources with generated or provided identifiers</li>
 *   <li>{@code PUT} → {@link Store#update(Valuable)} - Replaces existing resources completely</li>
 *   <li>{@code PATCH} → {@link Store#mutate(Valuable)} - Partially updates existing resources</li>
 *   <li>{@code DELETE} → {@link Store#delete(Valuable)} - Removes existing resources</li>
 * </ul>
 *
 * <h2>Query String Processing</h2>
 *
 * <p>Query strings are automatically detected and processed using four strategies:</p>
 * <ul>
 *   <li><strong>URL-encoded strings</strong> - Automatically decoded and recursively processed</li>
 *   <li><strong>Base64-encoded strings</strong> - Automatically decoded and recursively processed</li>
 *   <li><strong>Form data with operators</strong> - Converted to structured queries as documented in
 *       {@link Query#query(String, Shape, URI)}</li>
 *   <li><strong>Plain strings</strong> - Processed directly by the configured codec</li>
 * </ul>
 *
 * <p>Form data queries are automatically converted to collection queries by identifying suitable
 * collection properties in the target shape (either properties with {@code rdfs:member} predicates
 * or Object-typed properties with {@code maxCount > 1}).</p>
 *
 * <h2>Content Negotiation</h2>
 *
 * <p>The agent supports content negotiation through standard HTTP headers:</p>
 * <ul>
 *   <li>{@code Accept} - Determines response format (JSON or JSON-LD)</li>
 *   <li>{@code Accept-Language} - Locale preferences for internationalised content</li>
 *   <li>{@code Content-Type} - Only {@code application/json} is supported for input</li>
 * </ul>
 */
public final class Agent {

    private static final String GET="GET";
    private static final String POST="POST";
    private static final String PUT="PUT";
    private static final String PATCH="PATCH";
    private static final String DELETE="DELETE";

    private static final int OK=200;
    private static final int CREATED=201;
    private static final int NO_CONTENT=204;
    private static final int BAD_REQUEST=400;
    private static final int NOT_FOUND=404;
    private static final int METHOD_NOT_ALLOWED=405;
    private static final int CONFLICT=409;
    private static final int UNSUPPORTED_MEDIA_TYPE=415;
    private static final int UNPROCESSABLE_ENTITY=422;

    private static final String ACCEPT="Accept";
    private static final String ACCEPT_LANGUAGE="Accept-Language";
    private static final String CONTENT_TYPE="Content-Type";
    private static final String LOCATION="Location";
    private static final String SLUG="Slug";

    private static final String JSON="application/json";
    private static final String JSONLD="application/ld+json";


    private static final Pattern QUALITY_PATTERN=compile("(?:\\s*;\\s*q\\s*=\\s*(\\d*(?:\\.\\d+)?))?");
    private static final Pattern LANG_PATTERN=compile("([a-zA-Z]{1,8}(?:-[a-zA-Z0-9]{1,8})*|\\*)"+QUALITY_PATTERN);
    private static final Pattern MIME_PATTERN=compile("((?:[-+\\w]+|\\*)/(?:[-+\\w]+|\\*))"+QUALITY_PATTERN);

    private static final Pattern MARK_PATTERN=compile("\\p{M}");
    private static final Pattern SPECIAL_PATTERN=compile("[^\\p{L}\\p{N}]");
    private static final Pattern SPACES_PATTERN=compile("\\s+");


    /**
     * Parses quality-weighted values from HTTP headers.
     *
     * @param values  the header value containing quality-weighted entries
     * @param pattern the regex pattern for parsing entries and quality values
     *
     * @return stream of values sorted by quality in descending order
     */
    private static Stream<String> values(final CharSequence values, final Pattern pattern) {

        final List<Entry<String, Float>> entries=new ArrayList<>();

        final Matcher matcher=pattern.matcher(values);

        while ( matcher.find() ) {

            final String media=matcher.group(1).toLowerCase(ROOT);
            final String quality=matcher.group(2);

            try {
                entries.add(entry(media, quality == null ? 1 : parseFloat(quality)));
            } catch ( final NumberFormatException ignored ) {
                entries.add(entry(media, 0.0f));
            }

        }

        return entries.stream()
                .sorted((x, y) -> -Float.compare(x.getValue(), y.getValue()))
                .map(Entry::getKey);
    }


    //̸/////////////////////////////////////////////////////////////////////////////////////////////////////////////////

    private final Value model;
    private final Codec codec;
    private final Store store;

    private final Function<AgentRequest, String> slug;


    /**
     * Creates an agent with automatic id generation.
     *
     * <p>Uses the default ID generation strategy that processes the Slug header from incoming requests.
     * The ID generation process attempts to use a sanitised version of the Slug header value, falling back
     * to a generated UUID if no valid slug is provided. The sanitisation follows RFC 5023 section 9.7
     * guidelines for processing client-suggested URI components.</p>
     *
     * <p>The sanitisation process:</p>
     *
     * <ul>
     *   <li>URL decodes the header value</li>
     *   <li>Removes diacritical marks from Unicode characters</li>
     *   <li>Replaces non-letter/digit characters with spaces</li>
     *   <li>Converts space sequences to hyphens</li>
     * </ul>
     *
     * @param model the data model for validation and transformation
     * @param codec the codec for serialization and deserialization
     * @param store the persistence store for data operations
     *
     * @throws NullPointerException if any parameter is {@code null}
     *
     * @see <a href="https://datatracker.ietf.org/doc/html/rfc5023#section-9.7">RFC 5023 The Atom Publishing Protocol - § 9.7 - The Slug Header</a>
     */
    public Agent(final Value model, final Codec codec, final Store store) {
        this(model, codec, store, request -> Optional.ofNullable(request.header(SLUG))
<<<<<<< HEAD
                .map(slug1 -> URLDecoder.decode(slug1, UTF_8))
                .map(String::trim)
                .filter(not(String::isEmpty))
                .map(slug1 -> MARK_PATTERN.matcher(normalize(slug1, Form.NFD)).replaceAll(""))
                .map(slug1 -> SPECIAL_PATTERN.matcher(slug1).replaceAll(" "))
                .map(slug1 -> SPACES_PATTERN.matcher(slug1.trim()).replaceAll("-"))
=======
                .map(s -> URLDecoder.decode(s, UTF_8))
                .map(String::trim)
                .filter(not(String::isEmpty))
                .map(s -> MARK_PATTERN.matcher(normalize(s, Form.NFD)).replaceAll(""))
                .map(s -> SPECIAL_PATTERN.matcher(s).replaceAll(" "))
                .map(s -> SPACES_PATTERN.matcher(s.trim()).replaceAll("-"))
>>>>>>> 5cdc4dca
                .orElseGet(URIs::uuid)
        );
    }

    /**
     * Creates an agent with custom id generation.
     *
     * @param model the data model for validation and transformation
     * @param codec the codec for serialization and deserialization
     * @param store the persistence store for data operations
     * @param slug  the function for generating resource identifiers
     *
     * @throws NullPointerException if any parameter is {@code null}
     */
    public Agent(final Value model, final Codec codec, final Store store, final Function<AgentRequest, String> slug) {

        if ( model == null ) {
            throw new NullPointerException("null model");
        }

        if ( codec == null ) {
            throw new NullPointerException("null codec");
        }

        if ( store == null ) {
            throw new NullPointerException("null store");
        }

        if ( slug == null ) {
            throw new NullPointerException("null slug processor");
        }

        this.model=expand(model);
        this.codec=codec;
        this.store=store;

        this.slug=slug;
    }


    /**
     * Processes an HTTP-style request and generates an appropriate response.
     *
     * @param request  the incoming request to process
     * @param response the response object to populate
     *
     * @throws NullPointerException     if either parameter is {@code null}
     * @throws IllegalArgumentException if the request contains invalid data
     */
    public void process(final AgentRequest request, final AgentResponse response) {

        if ( request == null ) {
            throw new NullPointerException("null request");
        }

        if ( response == null ) {
            throw new NullPointerException("null response");
        }

        final String method=requireNonNull(request.method(), "null method").toUpperCase(ROOT);
        final URI resource=requireNonNull(request.resource(), "null resource");
        final String content=request.header(CONTENT_TYPE);

        if ( !resource.isAbsolute() ) {
            throw new IllegalArgumentException(format("relative resource URI <%s>", resource));
        }

        if ( content != null && !content.equals(JSON) ) {

            response.status(UNSUPPORTED_MEDIA_TYPE);
            response.header(ACCEPT, JSON);

        } else {

            switch ( method ) {

                case GET -> retrieve(resource, request, response);
                case POST -> create(resource, request, response);
                case PUT -> update(resource, request, response);
                case PATCH -> mutate(resource, request, response);
                case DELETE -> delete(resource, request, response);

                default -> response.status(METHOD_NOT_ALLOWED);

            }

        }

    }


    //̸/////////////////////////////////////////////////////////////////////////////////////////////////////////////////

    private void retrieve(final URI resource, final AgentRequest request, final AgentResponse response) {
        try {

            final boolean jsonld=Optional.ofNullable(request.header(ACCEPT)).stream()
                    .flatMap(accept -> values(accept, MIME_PATTERN))
                    .anyMatch(mime -> mime.equals(JSONLD));

            final Value specs=Optional.of(request.query())
                    .filter(not(String::isEmpty))
                    .map(query -> query(codec, query, model.shape().orElseGet(Shape::shape), resource))
                    .orElseGet(Value::Object);

            final List<Locale> locales=Optional.ofNullable(request.header(ACCEPT_LANGUAGE)).stream()
                    .flatMap(accept -> values(accept, LANG_PATTERN))
                    .map(Locales::locale)
                    .toList();

            store

                    .retrieve(
                            (specs.isEmpty() ? model : populate(specs, model)).merge(object(id(resource))),
                            locales
                    )

                    .value()

                    .ifPresentOrElse(

                            value -> { // !!! validate value

                                response.status(OK);
                                response.header(CONTENT_TYPE, JSON);
                                response.output(output -> // include id only if required
                                        encode(output, value.merge(object(id((specs.id().orElse(uri()))))), jsonld)
                                );

                            },

                            () -> response.status(NOT_FOUND)

                    );

        } catch ( final NoSuchElementException|ValueException e ) {

            response.status(UNPROCESSABLE_ENTITY);
            response.header(CONTENT_TYPE, JSON);
            response.output(output -> encode(output, string(e.getMessage())));

        } catch ( final CodecException e ) { // !!! merge after isSyntactic() is removed

            response.status(e.isSyntactic() ? BAD_REQUEST : UNPROCESSABLE_ENTITY);
            response.header(CONTENT_TYPE, JSON);
            response.output(output -> encode(output, string(e.getMessage())));

        }
    }


    private void create(final URI resource, final AgentRequest request, final AgentResponse response) {
        try {

            final Value value=requireNonNull(request.input(this::decode), "null decoded value");

            value.validate().ifPresentOrElse(

                    trace -> {

                        response.status(UNPROCESSABLE_ENTITY);
                        response.header(CONTENT_TYPE, JSON);
                        response.output(output -> encode(output, trace));

                    },

                    () -> {

                        final URI id=resource.resolve(
                                requireNonNull(slug.apply(request), "null generated id")
                        );

                        if ( store.create(value.merge(object(id(id)))) > 0 ) {

                            response.status(CREATED);
                            response.header(LOCATION, id.toString());

                        } else {

                            response.status(CONFLICT);

                        }

                    }

            );

        } catch ( final ValueException e ) {

            response.status(UNPROCESSABLE_ENTITY);
            response.header(CONTENT_TYPE, JSON);
            response.output(output -> encode(output, string(e.getMessage())));

        } catch ( final CodecException e ) { // !!! merge after isSyntactic() is removed

            response.status(e.isSyntactic() ? BAD_REQUEST : UNPROCESSABLE_ENTITY);
            response.header(CONTENT_TYPE, JSON);
            response.output(output -> encode(output, string(e.getMessage())));

        }
    }

    private void update(final URI resource, final AgentRequest request, final AgentResponse response) {
        try {

            final Value value=requireNonNull(request.input(this::decode), "null decoded value");

            value.validate().ifPresentOrElse(

                    trace -> {

                        response.status(UNPROCESSABLE_ENTITY);
                        response.header(CONTENT_TYPE, JSON);
                        response.output(output -> encode(output, trace));

                    },

                    () -> {

                        if ( store.update(value.merge(object(id(resource)))) > 0 ) {

                            response.status(NO_CONTENT);

                        } else {

                            response.status(NOT_FOUND);

                        }

                    }

            );

        } catch ( final ValueException e ) {

            response.status(UNPROCESSABLE_ENTITY);
            response.header(CONTENT_TYPE, JSON);
            response.output(output -> encode(output, string(e.getMessage())));

        } catch ( final CodecException e ) { // !!! merge after isSyntactic() is removed

            response.status(e.isSyntactic() ? BAD_REQUEST : UNPROCESSABLE_ENTITY);
            response.header(CONTENT_TYPE, JSON);
            response.output(output -> encode(output, string(e.getMessage())));

        }
    }

    private void mutate(final URI resource, final AgentRequest request, final AgentResponse response) {
        try {

            final Value value=requireNonNull(request.input(this::decode), "null decoded value");

            value.validate().ifPresentOrElse( // !!! accept partial objects

                    trace -> {

                        response.status(UNPROCESSABLE_ENTITY);
                        response.header(CONTENT_TYPE, JSON);
                        response.output(output -> encode(output, trace));

                    },

                    () -> {

                        if ( store.mutate(value.merge(object(id(resource)))) > 0 ) {

                            response.status(NO_CONTENT);

                        } else {

                            response.status(NOT_FOUND);

                        }

                    }

            );

        } catch ( final ValueException e ) {

            response.status(UNPROCESSABLE_ENTITY);
            response.header(CONTENT_TYPE, JSON);
            response.output(output -> encode(output, string(e.getMessage())));

        } catch ( final CodecException e ) { // !!! merge after isSyntactic() is removed

            response.status(e.isSyntactic() ? BAD_REQUEST : UNPROCESSABLE_ENTITY);
            response.header(CONTENT_TYPE, JSON);
            response.output(output -> encode(output, string(e.getMessage())));

        }
    }

    private void delete(final URI resource, final AgentRequest request, final AgentResponse response) {
        if ( store.delete(object(id(resource), shape(model.shape().orElseGet(Shape::shape)))) > 0 ) {

            response.status(NO_CONTENT);

        } else {

            response.status(NOT_FOUND);

        }
    }


    //̸/////////////////////////////////////////////////////////////////////////////////////////////////////////////////

    private void encode(final OutputStream output, final Value value) {
        encode(output, value, false);
    }

    private void encode(final OutputStream output, final Value value, final boolean jsonld) {
        try {

            codec.encode(output, value);

        } catch ( final IOException e ) {
            throw new UncheckedIOException(e);
        }
    }

    private Value decode(final InputStream input) {
        try {

            return codec.decode(input, model.shape().orElseGet(Shape::shape));

        } catch ( final IOException e ) {
            throw new UncheckedIOException(e);
        }
    }

}<|MERGE_RESOLUTION|>--- conflicted
+++ resolved
@@ -201,21 +201,12 @@
      */
     public Agent(final Value model, final Codec codec, final Store store) {
         this(model, codec, store, request -> Optional.ofNullable(request.header(SLUG))
-<<<<<<< HEAD
-                .map(slug1 -> URLDecoder.decode(slug1, UTF_8))
-                .map(String::trim)
-                .filter(not(String::isEmpty))
-                .map(slug1 -> MARK_PATTERN.matcher(normalize(slug1, Form.NFD)).replaceAll(""))
-                .map(slug1 -> SPECIAL_PATTERN.matcher(slug1).replaceAll(" "))
-                .map(slug1 -> SPACES_PATTERN.matcher(slug1.trim()).replaceAll("-"))
-=======
                 .map(s -> URLDecoder.decode(s, UTF_8))
                 .map(String::trim)
                 .filter(not(String::isEmpty))
                 .map(s -> MARK_PATTERN.matcher(normalize(s, Form.NFD)).replaceAll(""))
                 .map(s -> SPECIAL_PATTERN.matcher(s).replaceAll(" "))
                 .map(s -> SPACES_PATTERN.matcher(s.trim()).replaceAll("-"))
->>>>>>> 5cdc4dca
                 .orElseGet(URIs::uuid)
         );
     }
